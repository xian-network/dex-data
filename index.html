--- conflicted
+++ resolved
@@ -215,7 +215,7 @@
         #trade-history {
             height: 30vh;
             overflow-y: auto;
-            background-color: var(--background-color); /* Use main background */
+            background-color: var(--background-color);
             padding: 20px;
         }
 
@@ -447,40 +447,73 @@
 
         /* Trades Footer Styling */
         #trades-footer {
-            display: none; /* Hidden by default, shown on mobile */
-            background-color: #1f1f1f; /* Consistent with header-bar */
-            color: #00ffff;
-            padding: 12px 20px;
-            text-align: center;
-            border-top: 1px solid #2a2a2a;
-            position: fixed;
-            bottom: 0;
-            left: 0;
-            width: 100%;
-            z-index: 100; /* Ensure it's above other content but below modal */
-            cursor: pointer;
-            display: flex; /* For aligning text and icon */
-            justify-content: center;
-            align-items: center;
-            gap: 8px; /* Space between "Trades" and chevron */
-        }
-
-        #trades-footer .chevron-up {
-            font-size: 1.2em; /* Make chevron slightly larger */
+            display: none; /* Hidden by default */
+        }
+
+        @media (max-width: 768px) {
+            #trade-history {
+                display: none !important; /* Ensure it's hidden */
+            }
+
+            #chart-container {
+                height: calc(100vh - 88px) !important; /* 44px header + 44px footer */
+                margin-bottom: 44px;
+                border-bottom: none; /* Remove bottom border since trades pane is hidden */
+            }
+
+            #trades-footer {
+                display: flex;
+                background-color: var(--header-background);
+                color: var(--primary-accent);
+                padding: 12px 20px;
+                text-align: center;
+                border-top: 1px solid var(--secondary-accent);
+                position: fixed;
+                bottom: 0;
+                left: 0;
+                width: 100%;
+                z-index: 100;
+                cursor: pointer;
+                height: 44px;
+                justify-content: center;
+                align-items: center;
+                gap: 8px;
+            }
+
+            #trades-footer .chevron-up {
+                font-size: 1.2em;
+            }
+
+            /* Update chart container to account for footer */
+            #chart-container {
+                height: calc(100vh - 104px); /* Account for header (60px) and footer (44px) */
+                margin-bottom: 44px; /* Height of the trades footer */
+            }
+
+            /* Ensure the modal doesn't get hidden behind the footer */
+            #trades-modal {
+                height: calc(100% - 44px); /* Full height minus footer */
+                bottom: 44px; /* Position above footer */
+            }
+
+            #modal-trades-content {
+                height: calc(100% - 60px); /* Subtract header height */
+                padding-bottom: 44px; /* Add padding to account for footer */
+            }
         }
 
         /* Trades Modal Styling */
         #trades-modal {
-            display: none; /* Hidden by default */
+            display: none;
             position: fixed;
             top: 0;
             left: 0;
             width: 100%;
             height: 100%;
-            background-color: rgba(26, 26, 26, 0.95); /* Semi-transparent dark background */
-            z-index: 1000; /* Ensure it's on top of everything */
+            background-color: var(--background-color);
+            z-index: 1000;
             animation: slideUp 0.3s ease-out forwards;
-            overflow-y: hidden; /* Prevent body scroll when modal is open, modal content will scroll */
+            overflow-y: hidden;
         }
 
         @keyframes slideUp {
@@ -510,80 +543,104 @@
             justify-content: space-between;
             align-items: center;
             padding: 15px 20px;
-            background-color: #1f1f1f;
-            border-bottom: 1px solid #2a2a2a;
-            color: #00ffff;
+            background-color: var(--header-background);
+            border-bottom: 1px solid var(--secondary-accent);
+            color: var(--primary-accent);
         }
 
         .modal-header h2 {
             font-size: 1.2em;
             margin: 0;
+            color: var(--primary-accent);
         }
 
         #modal-close-button {
             background: none;
             border: none;
-            color: #00ffff;
+            color: var(--primary-accent);
             font-size: 1.8em;
             cursor: pointer;
             padding: 0 5px;
         }
 
+        #modal-close-button:hover {
+            color: var(--modal-close-hover-color);
+        }
+
         #modal-trades-content {
-            height: calc(100% - 60px); /* Adjust based on modal-header height */
+            height: calc(100% - 60px);
             overflow-y: auto;
             padding: 10px;
-            color: #d4d4d4; /* Default text color for modal content */
-        }
-
-        /* Styling for trades within the modal (example, can be refined) */
+            color: var(--text-color);
+            background-color: var(--background-color);
+        }
+
         #modal-trades-content .trade-entry {
             padding: 8px;
-            border-bottom: 1px solid #2a2a2a;
+            border-bottom: 1px solid var(--secondary-accent);
             font-size: 14px;
-        }
-        #modal-trades-content .trade-entry:last-child {
-            border-bottom: none;
-        }
+            cursor: pointer;
+            transition: background-color 0.2s ease;
+            position: relative;
+        }
+
+        #modal-trades-content .trade-entry:hover {
+            background-color: var(--secondary-accent);
+        }
+
+        #modal-trades-content .trade-entry:active {
+            opacity: 0.8;
+        }
+
+        /* Add a subtle indicator that the item is clickable */
+        #modal-trades-content .trade-entry::after {
+            content: '→';
+            position: absolute;
+            right: 8px;
+            top: 50%;
+            transform: translateY(-50%);
+            color: var(--primary-accent);
+            opacity: 0;
+            transition: opacity 0.2s ease;
+        }
+
+        #modal-trades-content .trade-entry:hover::after {
+            opacity: 0.5;
+        }
+
         #modal-trades-content .trade-entry .trade-details {
             display: flex;
             justify-content: space-between;
-        }
+            margin-bottom: 4px;
+        }
+
         #modal-trades-content .trade-entry .trade-meta {
             font-size: 0.85em;
-            color: #888;
-        }
-        #modal-trades-content .buy { color: #0066ff; }
-        #modal-trades-content .sell { color: #9933ff; }
+            color: var(--text-color);
+            opacity: 0.7;
+        }
+
+        #modal-trades-content .buy { 
+            color: var(--buy-color); 
+        }
+
+        #modal-trades-content .sell { 
+            color: var(--sell-color); 
+        }
 
         /* Responsive adjustments */
         @media (max-width: 768px) {
             #header-bar {
-<<<<<<< HEAD
-                flex-direction: column;
-                align-items: stretch;
-                gap: 10px;
-            }
-
-            .selector-container {
-                flex-direction: column;
-                align-items: stretch;
-                width: 100%;
-                gap: 8px;
-=======
                 flex-direction: row;
                 align-items: center;
                 justify-content: flex-start;
-                padding: 8px;
-                gap: 8px;
+                padding: 4px 8px; /* Reduce padding */
+                gap: 4px; /* Reduce gap between items */
                 overflow-x: auto;
                 -webkit-overflow-scrolling: touch;
                 scrollbar-width: none;
                 -ms-overflow-style: none;
-            }
-
-            #header-bar::-webkit-scrollbar {
-                display: none;
+                height: 44px; /* Fixed height for header */
             }
 
             .selector-container {
@@ -591,68 +648,69 @@
                 flex-wrap: nowrap !important;
                 width: auto !important;
                 min-width: min-content;
->>>>>>> 4c016b56
+                padding: 4px !important; /* Reduce padding */
+                gap: 4px !important; /* Reduce gap */
             }
 
             /* Hide labels on mobile */
             .selector-container label {
-<<<<<<< HEAD
-                margin-bottom: 4px;
-            }
-
-            .pair-select, .timeframe-select {
-                width: 100%;
-            }
-
-            .toggle-container { /* Container for Invert Pair button */
-                width: 100%;
-                display: flex;
-            }
-
-            .toggle-button { /* Invert Pair button specifically */
-                flex-grow: 1;
-                text-align: center;
-=======
                 display: none !important;
             }
 
+            /* Optimize select elements */
             .pair-select {
                 width: auto !important;
-                min-width: 120px !important;
+                min-width: 100px !important; /* Reduce minimum width */
+                padding: 4px 6px !important; /* Reduce padding */
+                font-size: 13px !important; /* Slightly smaller font */
             }
 
             .timeframe-select {
-                width: 70px !important;
-            }
-
-            .toggle-container {
-                width: auto !important;
-            }
-
+                width: 60px !important; /* Reduce width */
+                padding: 4px 4px !important; /* Reduce padding */
+                font-size: 13px !important; /* Slightly smaller font */
+            }
+
+            /* Adjust settings icon */
+            .header-icon {
+                font-size: 20px; /* Slightly smaller */
+                padding: 4px;
+                margin-left: 4px;
+            }
+
+            /* Adjust toggle button */
             .toggle-button {
-                width: auto !important;
-                flex-grow: 0 !important;
-            }
-
-            #trade-history {
-                display: none;
-            }
-
-            #trades-footer {
-                display: flex;
-                height: 44px; /* Explicit height for footer */
-            }
-
+                padding: 4px 8px !important;
+                font-size: 13px !important;
+            }
+
+            /* Update chart container height to account for smaller header */
             #chart-container {
-                height: calc(100vh - 60px); /* Account for header and footer */
-                margin-bottom: 44px; /* Height of the trades footer */
-            }
-
-            /* Ensure the modal doesn't get hidden behind the footer */
-            #trades-modal {
-                padding-bottom: 44px;
->>>>>>> 4c016b56
-            }
+                height: calc(100vh - 88px); /* 44px header + 44px footer */
+                margin-bottom: 44px;
+            }
+        }
+
+        /* Add smooth scrolling for the header */
+        .selector-container {
+            -webkit-overflow-scrolling: touch;
+            scrollbar-width: none; /* Firefox */
+            -ms-overflow-style: none; /* IE and Edge */
+        }
+
+        .selector-container::-webkit-scrollbar {
+            display: none; /* Chrome, Safari and Opera */
+        }
+
+        /* Add this to your CSS */
+        .trade-signer a {
+            color: var(--link-color);
+            text-decoration: none;
+        }
+
+        .trade-signer a:hover {
+            text-decoration: underline;
+            opacity: 0.8;
         }
     </style>
 </head>
@@ -686,7 +744,6 @@
     </div>
     <script src="https://unpkg.com/lightweight-charts@4.1.1/dist/lightweight-charts.standalone.production.js"></script>
     <script src="chart.js"></script>
-<<<<<<< HEAD
 
     <!-- Settings Modal -->
     <div id="settings-modal" style="display: none;">
@@ -696,20 +753,24 @@
             <div id="theme-selector-container">
                 <label for="theme-select">Theme:</label>
                 <select id="theme-select">
-                    <option value="dark">Dark</option>
-                    <option value="light">Light</option>
+                    <option value="theme-dark-default">Dark Default</option>
+                    <option value="theme-light">Light Mode</option>
+                    <option value="theme-ocean-blue">Ocean Blue</option>
+                    <option value="theme-forest-green">Forest Green</option>
+                    <option value="theme-royal-purple">Royal Purple</option>
                 </select>
             </div>
-            <!-- Additional settings can be added here -->
-=======
+        </div>
+    </div>
+
+    <!-- Trades Modal -->
     <div id="trades-modal">
         <div class="modal-header">
             <h2>All Trades</h2>
-            <button id="modal-close-button">&times;</button> <!-- Unicode for multiplication sign (close) -->
+            <button id="modal-close-button">&times;</button>
         </div>
         <div id="modal-trades-content">
             <!-- Trades will be populated here by JavaScript -->
->>>>>>> 4c016b56
         </div>
     </div>
 </body>
